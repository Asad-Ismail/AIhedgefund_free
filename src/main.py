from dotenv import load_dotenv
from langchain_core.messages import HumanMessage
from langgraph.graph import END, StateGraph
from colorama import Fore, Back, Style, init
import questionary

from agents.fundamentals import fundamentals_agent
from agents.portfolio_manager import portfolio_management_agent
from agents.technicals import technical_analyst_agent
from agents.risk_manager import risk_management_agent
from agents.sentiment import sentiment_agent
from graph.state import AgentState
from agents.valuation import valuation_agent
from utils.display import print_trading_output
from utils.analysts import ANALYST_ORDER
from utils.progress import progress

import argparse
from datetime import datetime
from dateutil.relativedelta import relativedelta
from tabulate import tabulate
from utils.visualize import save_graph_as_png

# Load environment variables from .env file
load_dotenv()

init(autoreset=True)


def parse_hedge_fund_response(response):
    import json

    try:
        return json.loads(response)
    except:
        print(f"Error parsing response: {response}")
        return None


##### Run the Hedge Fund #####
def run_hedge_fund(
    tickers: list[str],
    start_date: str,
    end_date: str,
    portfolio: dict,
    show_reasoning: bool = False,
    selected_analysts: list = None,
):
    # Start progress tracking
    progress.start()

    try:
        # Create a new workflow if analysts are customized
        if selected_analysts is not None:
            workflow = create_workflow(selected_analysts)
            agent = workflow.compile()
        else:
            agent = app

        final_state = agent.invoke(
            {
                "messages": [
                    HumanMessage(
                        content="Make trading decisions based on the provided data.",
                    )
                ],
                "data": {
                    "tickers": tickers,
                    "portfolio": portfolio,
                    "start_date": start_date,
                    "end_date": end_date,
                    "analyst_signals": {},
                },
                "metadata": {
                    "show_reasoning": show_reasoning,
                },
            },
        )

        return {
            "decisions": parse_hedge_fund_response(final_state["messages"][-1].content),
            "analyst_signals": final_state["data"]["analyst_signals"],
        }
    finally:
        # Stop progress tracking
        progress.stop()


def start(state: AgentState):
    """Initialize the workflow with the input message."""
    return state


def create_workflow(selected_analysts=None):
    """Create the workflow with selected analysts."""
    workflow = StateGraph(AgentState)
    workflow.add_node("start_node", start)

    # Default to all analysts if none selected
    if selected_analysts is None:
        selected_analysts = ["technical_analyst", "fundamentals_analyst", "sentiment_analyst", "valuation_analyst"]

    # Dictionary of all available analysts
    analyst_nodes = {
        "technical_analyst": ("technical_analyst_agent", technical_analyst_agent),
        "fundamentals_analyst": ("fundamentals_agent", fundamentals_agent),
        "sentiment_analyst": ("sentiment_agent", sentiment_agent),
        "valuation_analyst": ("valuation_agent", valuation_agent),
    }

    # Add selected analyst nodes
    for analyst_key in selected_analysts:
        node_name, node_func = analyst_nodes[analyst_key]
        workflow.add_node(node_name, node_func)
        workflow.add_edge("start_node", node_name)

    # Always add risk and portfolio management
    workflow.add_node("risk_management_agent", risk_management_agent)
    workflow.add_node("portfolio_management_agent", portfolio_management_agent)

    # Connect selected analysts to risk management
    for analyst_key in selected_analysts:
        node_name = analyst_nodes[analyst_key][0]
        workflow.add_edge(node_name, "risk_management_agent")

    workflow.add_edge("risk_management_agent", "portfolio_management_agent")
    workflow.add_edge("portfolio_management_agent", END)

    workflow.set_entry_point("start_node")
    return workflow


if __name__ == "__main__":
    parser = argparse.ArgumentParser(description="Run the hedge fund trading system")
    parser.add_argument(
        "--initial-cash",
        type=float,
        default=100000.0,
        help="Initial cash position. Defaults to 100000.0)"
    )
    parser.add_argument("--tickers", type=str, required=True, help="Comma-separated list of stock ticker symbols")
    parser.add_argument(
        "--start-date",
        type=str,
        help="Start date (YYYY-MM-DD). Defaults to 3 months before end date",
    )
<<<<<<< HEAD
    parser.add_argument(
        "--end-date", type=str, help="End date (YYYY-MM-DD). Defaults to today"
    )
    parser.add_argument(
        "--show-reasoning", action="store_true", help="Show reasoning from each agent"
    )
    parser.add_argument(
        "--show-agent-graph", action="store_true", help="Show the agent graph"
    )
=======
    parser.add_argument("--end-date", type=str, help="End date (YYYY-MM-DD). Defaults to today")
    parser.add_argument("--show-reasoning", action="store_true", help="Show reasoning from each agent")
>>>>>>> 4ac639a7

    args = parser.parse_args()

    # Parse tickers from comma-separated string
    tickers = [ticker.strip() for ticker in args.tickers.split(",")]

    selected_analysts = None
    choices = questionary.checkbox(
        "Select your AI analysts.",
        choices=[questionary.Choice(display, value=value) for display, value in ANALYST_ORDER],
        instruction="\n\nInstructions: \n1. Press Space to select/unselect analysts.\n2. Press 'a' to select/unselect all.\n3. Press Enter when done to run the hedge fund.\n",
        validate=lambda x: len(x) > 0 or "You must select at least one analyst.",
<<<<<<< HEAD
        style=questionary.Style([
            ('checkbox-selected', 'fg:green'),
            ('selected', 'fg:green noinherit'),
            ('highlighted', 'noinherit'),
            ('pointer', 'noinherit'),
        ])
=======
        style=questionary.Style(
            [
                ("checkbox-selected", "fg:green"),
                ("selected", "fg:green noinherit"),
                ("highlighted", "noinherit"),
                ("pointer", "noinherit"),
            ]
        ),
>>>>>>> 4ac639a7
    ).ask()

    if not choices:
        print("You must select at least one analyst. Using all analysts by default.")
        selected_analysts = None
    else:
        selected_analysts = choices
        print(f"\nSelected analysts: {', '.join(Fore.GREEN + choice.title().replace('_', ' ') + Style.RESET_ALL for choice in choices)}\n")

    # Create the workflow with selected analysts
    workflow = create_workflow(selected_analysts)
    app = workflow.compile()

    if args.show_agent_graph:
        file_path = ""
        if selected_analysts is not None:
            for selected_analyst in selected_analysts:
                file_path += selected_analyst + "_"
            file_path += "graph.png"
        save_graph_as_png(app, file_path)

    # Validate dates if provided
    if args.start_date:
        try:
            datetime.strptime(args.start_date, "%Y-%m-%d")
        except ValueError:
            raise ValueError("Start date must be in YYYY-MM-DD format")

    if args.end_date:
        try:
            datetime.strptime(args.end_date, "%Y-%m-%d")
        except ValueError:
            raise ValueError("End date must be in YYYY-MM-DD format")

    # Set the start and end dates
    end_date = args.end_date or datetime.now().strftime("%Y-%m-%d")
    if not args.start_date:
        # Calculate 3 months before end_date
        end_date_obj = datetime.strptime(end_date, "%Y-%m-%d")
        start_date = (end_date_obj - relativedelta(months=3)).strftime("%Y-%m-%d")
    else:
        start_date = args.start_date

    # Initialize portfolio with cash amount and stock positions
    portfolio = {
        "cash": args.initial_cash,  # Initial cash amount
        "positions": {ticker: 0 for ticker in tickers}  # Initial stock positions
    }

    # Run the hedge fund
    result = run_hedge_fund(
        tickers=tickers,
        start_date=start_date,
        end_date=end_date,
        portfolio=portfolio,
        show_reasoning=args.show_reasoning,
        selected_analysts=selected_analysts,
    )
    print_trading_output(result)<|MERGE_RESOLUTION|>--- conflicted
+++ resolved
@@ -144,20 +144,11 @@
         type=str,
         help="Start date (YYYY-MM-DD). Defaults to 3 months before end date",
     )
-<<<<<<< HEAD
-    parser.add_argument(
-        "--end-date", type=str, help="End date (YYYY-MM-DD). Defaults to today"
-    )
-    parser.add_argument(
-        "--show-reasoning", action="store_true", help="Show reasoning from each agent"
-    )
+    parser.add_argument("--end-date", type=str, help="End date (YYYY-MM-DD). Defaults to today")
+    parser.add_argument("--show-reasoning", action="store_true", help="Show reasoning from each agent")
     parser.add_argument(
         "--show-agent-graph", action="store_true", help="Show the agent graph"
     )
-=======
-    parser.add_argument("--end-date", type=str, help="End date (YYYY-MM-DD). Defaults to today")
-    parser.add_argument("--show-reasoning", action="store_true", help="Show reasoning from each agent")
->>>>>>> 4ac639a7
 
     args = parser.parse_args()
 
@@ -170,14 +161,6 @@
         choices=[questionary.Choice(display, value=value) for display, value in ANALYST_ORDER],
         instruction="\n\nInstructions: \n1. Press Space to select/unselect analysts.\n2. Press 'a' to select/unselect all.\n3. Press Enter when done to run the hedge fund.\n",
         validate=lambda x: len(x) > 0 or "You must select at least one analyst.",
-<<<<<<< HEAD
-        style=questionary.Style([
-            ('checkbox-selected', 'fg:green'),
-            ('selected', 'fg:green noinherit'),
-            ('highlighted', 'noinherit'),
-            ('pointer', 'noinherit'),
-        ])
-=======
         style=questionary.Style(
             [
                 ("checkbox-selected", "fg:green"),
@@ -186,7 +169,6 @@
                 ("pointer", "noinherit"),
             ]
         ),
->>>>>>> 4ac639a7
     ).ask()
 
     if not choices:
